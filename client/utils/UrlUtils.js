--- conflicted
+++ resolved
@@ -15,8 +15,6 @@
   const form = titleInput.closest('form');
   const githubInput = form?.querySelector('[name="github"]');
 
-<<<<<<< HEAD
-=======
   if (githubInput) {
     // Move URL to Reference URL field
     githubInput.value = trimmedInput;
@@ -43,15 +41,14 @@
   const form = titleInput.closest('form');
   const githubInput = form?.querySelector('[name="github"]');
   
->>>>>>> 5137edec
   if (githubInput) {
     // Move URL to Reference URL field
     githubInput.value = trimmedInput;
-
+    
     // Add blur effect to title input
     titleInput.style.filter = 'blur(1px)';
     titleInput.style.transition = 'filter 0.3s ease';
-
+    
     // Show loading indicator
     let loadingDiv = document.getElementById('title-loading-indicator');
     if (!loadingDiv) {
@@ -74,8 +71,6 @@
         }
       }
 
-<<<<<<< HEAD
-=======
       // Remove blur effect
       titleInput.style.filter = 'none';
 
@@ -87,7 +82,6 @@
   }
 };
       
->>>>>>> 5137edec
       // Remove blur effect
       titleInput.style.filter = 'none';
 
