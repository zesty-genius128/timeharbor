import { Template } from 'meteor/templating';
import { ReactiveVar } from 'meteor/reactive-var';
import { Tracker } from 'meteor/tracker';

// Simple state management using ReactiveVar (built-in)
const authFormType = new ReactiveVar('hidden'); // Start with hidden form
<<<<<<< HEAD

// Export for navigation
const currentScreen = new ReactiveVar('authPage');

const isLogoutLoading = new ReactiveVar(false);
const logoutMessage = new ReactiveVar('');

// Export for use in other components
export { currentScreen, isLogoutLoading, logoutMessage };
// Template lifecycle
Template.authPage.onCreated(function() {
  // Initialize template-specific reactive variables
  this.loginError = new ReactiveVar('');
  this.isLoginLoading = new ReactiveVar(false);
  
  // Automatic redirect when user logs in
  this.autorun(() => {
    if (Meteor.userId()) {                    // If user is logged in
      currentScreen.set('mainLayout');         // Switch to main app
    } else {                                   // If user is not logged in
      currentScreen.set('authPage');           // Show login page
    }
  });
});

// Clean template definition
Template.authPage.helpers({
  showLoginForm: () => authFormType.get() === 'login',
  showSignupForm: () => authFormType.get() === 'signup',
  showEmailForm: () => authFormType.get() !== 'hidden', // Show when not hidden
  loginError: () => Template.instance().loginError.get(),
  isLoginLoading: () => Template.instance().isLoginLoading.get()
});

=======

// Export for navigation
export const currentScreen = new ReactiveVar('authPage');

// Template lifecycle
Template.authPage.onCreated(function() {
  // Initialize template-specific reactive variables
  this.loginError = new ReactiveVar('');
  this.isLoginLoading = new ReactiveVar(false);
  
  // Automatic redirect when user logs in
  this.autorun(() => {
    if (Meteor.userId()) {                    // If user is logged in
      currentScreen.set('mainLayout');         // Switch to main app
    } else {                                   // If user is not logged in
      currentScreen.set('authPage');           // Show login page
    }
  });
});

// Clean template definition
Template.authPage.helpers({
  showLoginForm: () => authFormType.get() === 'login',
  showSignupForm: () => authFormType.get() === 'signup',
  showEmailForm: () => authFormType.get() !== 'hidden', // Show when not hidden
  loginError: () => Template.instance().loginError.get(),
  isLoginLoading: () => Template.instance().isLoginLoading.get()
});

>>>>>>> 5137edec
Template.authPage.events({
  'click #showSignupBtn': () => authFormType.set('signup'),
  'click #showLoginBtn': () => authFormType.set('login'),
  
  // Toggle for Login with Gmail button
  'click #showEmailForm': () => {
    authFormType.set(authFormType.get() === 'hidden' ? 'login' : 'hidden');
  },
  
  // Google OAuth Login
  'click #at-google'(event, template) {
    event.preventDefault();                                    // Prevent default button behavior
    template.loginError.set('');                              // Clear any previous errors
    template.isLoginLoading.set(true);                        // Show loading state
    
    // Use Meteor's built-in Google OAuth
    Meteor.loginWithGoogle({
      requestPermissions: ['email', 'profile']                 // Request user's email and profile info
    }, (err) => {                                             // Callback function to handle result
      template.isLoginLoading.set(false);                     // Hide loading state
      if (err) {                                              // If there's an error
        console.error('Google login error:', err);            // Log error to console
        template.loginError.set(err.reason || 'Google login failed. Please try again.'); // Show user-friendly error
      } else {                                                // If login is successful
        console.log('Google login successful');               // Log success
        // The autorun in authPage will handle the redirect to main page
      }
    });
  },
  
  'submit #signupForm'(event) {
    event.preventDefault();
    const { username, password, confirmPassword } = event.target;
    
    if (password.value !== confirmPassword.value) return alert('Passwords do not match');
    if (password.value.length < 6) return alert('Password too short');
    
    Accounts.createUser({ username: username.value.trim(), password: password.value }, (err) => {
      if (err) alert('Signup failed: ' + err.reason);
      else currentScreen.set('mainLayout');
    });
  },
  
  'submit #loginForm'(event) {
    event.preventDefault();
    const { username, password } = event.target;
    
    Meteor.loginWithPassword(username.value.trim(), password.value, (err) => {
      if (err) alert('Login failed: ' + err.reason);
      else currentScreen.set('mainLayout');
    });
  }
});<|MERGE_RESOLUTION|>--- conflicted
+++ resolved
@@ -1,10 +1,9 @@
 import { Template } from 'meteor/templating';
 import { ReactiveVar } from 'meteor/reactive-var';
-import { Tracker } from 'meteor/tracker';
+
 
 // Simple state management using ReactiveVar (built-in)
 const authFormType = new ReactiveVar('hidden'); // Start with hidden form
-<<<<<<< HEAD
 
 // Export for navigation
 const currentScreen = new ReactiveVar('authPage');
@@ -39,37 +38,6 @@
   isLoginLoading: () => Template.instance().isLoginLoading.get()
 });
 
-=======
-
-// Export for navigation
-export const currentScreen = new ReactiveVar('authPage');
-
-// Template lifecycle
-Template.authPage.onCreated(function() {
-  // Initialize template-specific reactive variables
-  this.loginError = new ReactiveVar('');
-  this.isLoginLoading = new ReactiveVar(false);
-  
-  // Automatic redirect when user logs in
-  this.autorun(() => {
-    if (Meteor.userId()) {                    // If user is logged in
-      currentScreen.set('mainLayout');         // Switch to main app
-    } else {                                   // If user is not logged in
-      currentScreen.set('authPage');           // Show login page
-    }
-  });
-});
-
-// Clean template definition
-Template.authPage.helpers({
-  showLoginForm: () => authFormType.get() === 'login',
-  showSignupForm: () => authFormType.get() === 'signup',
-  showEmailForm: () => authFormType.get() !== 'hidden', // Show when not hidden
-  loginError: () => Template.instance().loginError.get(),
-  isLoginLoading: () => Template.instance().isLoginLoading.get()
-});
-
->>>>>>> 5137edec
 Template.authPage.events({
   'click #showSignupBtn': () => authFormType.set('signup'),
   'click #showLoginBtn': () => authFormType.set('login'),
@@ -79,6 +47,25 @@
     authFormType.set(authFormType.get() === 'hidden' ? 'login' : 'hidden');
   },
   
+  // Google OAuth Login
+  'click #at-google'(event, template) {
+    event.preventDefault();                                    // Prevent default button behavior
+    template.loginError.set('');                              // Clear any previous errors
+    template.isLoginLoading.set(true);                        // Show loading state
+    
+    // Use Meteor's built-in Google OAuth
+    Meteor.loginWithGoogle({
+      requestPermissions: ['email', 'profile']                 // Request user's email and profile info
+    }, (err) => {                                             // Callback function to handle result
+      template.isLoginLoading.set(false);                     // Hide loading state
+      if (err) {                                              // If there's an error
+        console.error('Google login error:', err);            // Log error to console
+        template.loginError.set(err.reason || 'Google login failed. Please try again.'); // Show user-friendly error
+      } else {                                                // If login is successful
+        console.log('Google login successful');               // Log success
+        // The autorun in authPage will handle the redirect to main page
+      }
+    });
   // Google OAuth Login
   'click #at-google'(event, template) {
     event.preventDefault();                                    // Prevent default button behavior
@@ -110,16 +97,30 @@
     Accounts.createUser({ username: username.value.trim(), password: password.value }, (err) => {
       if (err) alert('Signup failed: ' + err.reason);
       else currentScreen.set('mainLayout');
+    const { username, password, confirmPassword } = event.target;
+    
+    if (password.value !== confirmPassword.value) return alert('Passwords do not match');
+    if (password.value.length < 6) return alert('Password too short');
+    
+    Accounts.createUser({ username: username.value.trim(), password: password.value }, (err) => {
+      if (err) alert('Signup failed: ' + err.reason);
+      else currentScreen.set('mainLayout');
     });
   },
   
   'submit #loginForm'(event) {
     event.preventDefault();
     const { username, password } = event.target;
+    const { username, password } = event.target;
     
+    Meteor.loginWithPassword(username.value.trim(), password.value, (err) => {
+      if (err) alert('Login failed: ' + err.reason);
+      else currentScreen.set('mainLayout');
     Meteor.loginWithPassword(username.value.trim(), password.value, (err) => {
       if (err) alert('Login failed: ' + err.reason);
       else currentScreen.set('mainLayout');
     });
   }
+});
+  }
 });