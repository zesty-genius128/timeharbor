--- conflicted
+++ resolved
@@ -7,12 +7,9 @@
       <a href="/" class="btn btn-ghost hover:bg-primary-focus">Home</a>
       <a href="/teams" class="btn btn-ghost hover:bg-primary-focus">Teams</a>
       <a href="/tickets" class="btn btn-ghost hover:bg-primary-focus">Projects</a>
-<<<<<<< HEAD
-      <a href="/settings" class="btn btn-ghost hover:bg-primary-focus">Settings</a>
-=======
       <a href="/calendar" class="btn btn-ghost hover:bg-primary-focus">Calendar</a>
       <a href="/admin" class="btn btn-ghost hover:bg-primary-focus">Admin Review</a>
->>>>>>> c63d602c
+      <a href="/settings" class="btn btn-ghost hover:bg-primary-focus">Settings</a>
     </nav>
     <div class="flex-none">
       <button id="logoutBtn" class="btn btn-outline btn-error" {{logoutBtnAttrs}}>
