import { Meteor } from 'meteor/meteor';
import { check } from 'meteor/check';
<<<<<<< HEAD
import { Tickets, Teams, Sessions, ClockEvents, OzwellPrompts } from '../collections.js';
=======
import { ServiceConfiguration } from 'meteor/service-configuration';
import { Tickets, Teams, Sessions, ClockEvents } from '../collections.js';
>>>>>>> c63d602c
// Import authentication methods
import { authMethods } from './methods/auth.js';
// Import team methods
import { teamMethods } from './methods/teams.js';
// Import ticket and clock event methods
import { ticketMethods } from './methods/tickets.js';
import { clockEventMethods } from './methods/clockEvents.js';
<<<<<<< HEAD
// Import Ozwell methods
import { ozwellMethods } from './methods/ozwell.js';
import { ozwellPromptMethods } from './methods/ozwellPrompts.js';
import { referenceAssistantMethods } from './methods/referenceAssistant.js';
// Import MCP API endpoints
import './api/mcp-api.js';
=======
// Import calendar methods
import './methods/calendar.js';

// Load environment variables from .env file
import dotenv from 'dotenv';
dotenv.config({ path: '.env' });

>>>>>>> c63d602c
Meteor.startup(async () => {
  // Configure Google OAuth from environment variables
  const googleClientId = process.env.GOOGLE_CLIENT_ID;
  const googleClientSecret = process.env.GOOGLE_CLIENT_SECRET;
  
  if (googleClientId && googleClientSecret) {
    await ServiceConfiguration.configurations.upsertAsync(
      { service: 'google' },
      {
        $set: {
          clientId: googleClientId,
          secret: googleClientSecret,
          loginStyle: 'popup'
        }
      }
    );
    console.log('Google OAuth configured successfully from environment variables');
  } else {
    console.error('Google OAuth environment variables not found. Please check your .env file.');
    console.error('Required: GOOGLE_CLIENT_ID and GOOGLE_CLIENT_SECRET');
  }

  // Configure GitHub OAuth from environment variables
  const githubClientId = process.env.HUB_CLIENT_ID;
  const githubClientSecret = process.env.HUB_CLIENT_SECRET;
  
  if (githubClientId && githubClientSecret) {
    await ServiceConfiguration.configurations.upsertAsync(
      { service: 'github' },
      {
        $set: {
          clientId: githubClientId,
          secret: githubClientSecret,
          loginStyle: 'popup'
        }
      }
    );
    console.log('GitHub OAuth configured successfully');
  } else {
    console.error('GitHub OAuth environment variables not found. Please check your .env file.');
    console.error('Required: GITHUB_CLIENT_ID and GITHUB_CLIENT_SECRET');
  }

  // Configure additional find user for OAuth providers
  Accounts.setAdditionalFindUserOnExternalLogin(
    ({ serviceName, serviceData }) => {
      if (serviceName === "google") {
        // Note: Consider security implications. If someone other than the owner
        // gains access to the account on the third-party service they could use
        // the e-mail set there to access the account on your app.
        // Most often this is not an issue, but as a developer you should be aware
        // of how bad actors could play.
        return Accounts.findUserByEmail(serviceData.email);
      }
      
      if (serviceName === "github") {
        // For GitHub, we can use the email from the service data
        // GitHub provides email in serviceData.email
        return Accounts.findUserByEmail(serviceData.email);
      }
    }
  );

  // Configure Meteor to use email-based accounts
  Accounts.config({
    forbidClientAccountCreation: false, // Allow client-side account creation
    sendVerificationEmail: false, // Don't require email verification for now
    loginExpirationInDays: 90 // Session expires after 90 days
  });

  // Code to run on server startup
  if (await Tickets.find().countAsync() === 0) {
    await Tickets.insertAsync({ title: 'Sample Ticket', description: 'This is a sample ticket.', createdAt: new Date() });
  }

  if (await Teams.find().countAsync() === 0) {
    await Teams.insertAsync({ name: 'Sample Team', createdAt: new Date() });
  }

  if (await Sessions.find().countAsync() === 0) {
    await Sessions.insertAsync({ userId: 'sampleUser', startTime: new Date(), endTime: null });
  }
  // Add a code to any existing teams that do not have one
  const teamsWithoutCode = await Teams.find({ code: { $exists: false } }).fetchAsync();
  for (const team of teamsWithoutCode) {
    const code = Math.random().toString(36).substr(2, 8).toUpperCase();
    await Teams.updateAsync(team._id, { $set: { code } });
  }

  // Initialize Ozwell default prompts directly (not as a method call since we're in startup)
  const promptCount = await OzwellPrompts.find().countAsync();
  if (promptCount === 0) {
    const defaultPrompts = [
      {
        id: 'draft-time-entry',
        title: 'Help me draft a time entry',
        description: 'Get assistance writing a detailed time entry for your work',
        template: `Help me write a detailed time entry for my work today. Here's what I'm working on:

Project: {{teamName}}
{{#if currentTicket}}
Current Activity: {{currentTicket.title}}
{{#if currentTicket.description}}
Notes/Reference: {{currentTicket.description}}
{{/if}}
{{/if}}

{{#if recentActivity}}
Recent activities in this project:
{{#each recentActivity}}
- {{title}}{{#if description}} ({{description}}){{/if}}
{{/each}}
{{/if}}

Please help me write a professional time entry that describes what I accomplished, any challenges I faced, and next steps. Make it detailed enough for project tracking but concise for time logging.`,
        category: 'time-tracking',
        contexts: ['ticket-form', 'time-entry'],
        icon: 'clock',
        systemMessage: 'You are a professional time tracking assistant. Help users write clear, detailed time entries that capture their work accomplishments, challenges, and progress. Focus on being specific and actionable.',
        createdAt: new Date()
      },
      {
        id: 'summarize-daily-activity',
        title: 'Summarize my activity today',
        description: 'Create a summary of your work activities for the day',
        template: `Please create a summary of my work activities for today.

Project: {{teamName}}
User: {{user.username}}

{{#if recentActivity}}
Activities worked on:
{{#each recentActivity}}
- {{title}}{{#if description}} - {{description}}{{/if}}
  Time spent: {{totalTime}} seconds
  Last updated: {{lastUpdated}}
{{/each}}
{{/if}}

Please provide:
1. A brief overview of what I accomplished today
2. Key highlights or milestones reached
3. Any blockers or challenges encountered
4. Suggested priorities for tomorrow

Make it suitable for sharing with team members or for personal reflection.`,
        category: 'reporting',
        contexts: ['end-of-day', 'summary'],
        icon: 'chart-bar',
        systemMessage: 'You are a professional work summary assistant. Help users create clear, organized summaries of their daily work that highlight accomplishments, identify challenges, and suggest next steps.',
        createdAt: new Date()
      },
      {
        id: 'improve-activity-description',
        title: 'Improve my activity description',
        description: 'Get help making your activity description more clear and detailed',
        template: `Please help me improve this activity description:

Current text: "{{currentText}}"

{{#if currentTicket}}
Activity: {{currentTicket.title}}
{{/if}}
Project: {{teamName}}

Please help me:
1. Make the description more clear and specific
2. Add relevant technical details if appropriate
3. Ensure it's useful for future reference
4. Make it professional and well-structured

Keep the core meaning but enhance clarity, detail, and usefulness for project tracking.`,
        category: 'writing',
        contexts: ['ticket-form', 'note-taking'],
        icon: 'pencil',
        systemMessage: 'You are a professional writing assistant specializing in technical documentation. Help users write clear, detailed, and well-structured activity descriptions that are useful for project tracking and future reference.',
        createdAt: new Date()
      }
    ];

    for (const prompt of defaultPrompts) {
      await OzwellPrompts.insertAsync(prompt);
    }

    console.log('Initialized', defaultPrompts.length, 'default Ozwell prompts');
  }
});

Meteor.publish('userTeams', function () {
  // Publish teams where the user is a member, leader, or admin
  if (!this.userId) return this.ready();
  return Teams.find({
    $or: [
      { members: this.userId },
      { leader: this.userId },
      { admins: this.userId },
    ],
  });
});

Meteor.publish('teamDetails', function (teamId) {
  // Only publish team details if the user is a member
  return Teams.find({ _id: teamId, members: this.userId });
});

Meteor.publish('teamMembers', async function (teamIds) {
  // Filter out null/undefined values before validation
  const validTeamIds = teamIds.filter(id => id !== null && id !== undefined && typeof id === 'string');
  
  check(validTeamIds, [String]);
  
  if (!this.userId) return this.ready();

  // Allow if user is a member, leader, or admin of the requested teams
  const teams = await Teams.find({
    _id: { $in: validTeamIds },
    $or: [
      { members: this.userId },
      { leader: this.userId },
      { admins: this.userId },
    ],
  }).fetchAsync();
  const userIds = Array.from(new Set(teams.flatMap(team => team.members || [])));
  return Meteor.users.find(
    { _id: { $in: userIds } },
    { fields: { 'emails.address': 1, 'services.google.name': 1, 'services.github.username': 1, 'profile': 1, 'username': 1 } }
  );
});

Meteor.publish('teamTickets', function (teamIds) {
  // Filter out null/undefined values before validation
  const validTeamIds = teamIds.filter(id => id !== null && id !== undefined && typeof id === 'string');
  
  check(validTeamIds, [String]);
  
  // Publish all tickets for these teams (not just created by current user)
  return Tickets.find({ teamId: { $in: validTeamIds } });
});

Meteor.publish('clockEventsForUser', function () {
  if (!this.userId) return this.ready();
  // Only publish this user's own clock events
  return ClockEvents.find({ userId: this.userId });
});

Meteor.publish('clockEventsForTeams', async function (teamIds) {
  // Filter out null/undefined values before validation
  const validTeamIds = teamIds.filter(id => id !== null && id !== undefined && typeof id === 'string');
  
  check(validTeamIds, [String]);
  
  if (!this.userId) return this.ready();

  // Publish clock events for teams the user leads OR admins
  const allowedTeams = await Teams.find({
    _id: { $in: validTeamIds },
    $or: [
      { leader: this.userId },
      { admins: this.userId },
    ],
  }).fetchAsync();
  const allowedTeamIds = allowedTeams.map(t => t._id);
  return ClockEvents.find({ teamId: { $in: allowedTeamIds } });
});

// Publish all tickets for a team for admin review (only for team leaders/admins)
Meteor.publish('adminTeamTickets', async function (teamId) {
  check(teamId, String);
  if (!this.userId) return this.ready();

  // Check if user is admin/leader of the team
  const team = await Teams.findOneAsync({ 
    _id: teamId, 
    $or: [
      { leader: this.userId },
      { admins: this.userId }
    ]
  });

  if (!team) return this.ready();

  // Return all tickets for this team (not just user's own tickets)
  return Tickets.find({ teamId });
});

Meteor.publish('usersByIds', async function (userIds) {
  // Filter out null/undefined values before validation
  const validUserIds = userIds.filter(id => id !== null && id !== undefined && typeof id === 'string');
  
  if (validUserIds.length === 0) {
    return this.ready();
  }
  
  check(validUserIds, [String]);
  
  // Only publish users that are in teams the current user is a member, leader, or admin of
  const userTeams = await Teams.find({ $or: [{ members: this.userId }, { leader: this.userId }, { admins: this.userId }] }).fetchAsync();
  
  // Filter out null/undefined values and flatten the arrays safely
  const allowedUserIds = Array.from(new Set(
    userTeams.flatMap(team => {
      const members = team.members || [];
      const admins = team.admins || [];
      const leader = team.leader || null;
      return [...members, ...admins, leader].filter(id => id !== null && id !== undefined);
    })
  ));
  
  const filteredUserIds = validUserIds.filter(id => allowedUserIds.includes(id));
  
  if (filteredUserIds.length === 0) {
    return this.ready();
  }
  
  return Meteor.users.find({ _id: { $in: filteredUserIds } }, { 
    fields: { 
      'emails.address': 1, 
      'services.google.email': 1, 
      'services.google.name': 1,
      'services.github.username': 1,
      'profile': 1,
      'username': 1
    } 
  });
});

Meteor.methods({
  ...authMethods,
  ...teamMethods,
  ...ticketMethods,
  ...clockEventMethods,
  ...ozwellMethods,
  ...ozwellPromptMethods,
  ...referenceAssistantMethods,

  'participants.create'(name) {
    check(name, String);
    // Logic to create a participant account
    console.log(`Creating participant with name: ${name}`);
    Accounts.createUser({ email: name });
  },
});<|MERGE_RESOLUTION|>--- conflicted
+++ resolved
@@ -1,11 +1,8 @@
 import { Meteor } from 'meteor/meteor';
 import { check } from 'meteor/check';
-<<<<<<< HEAD
-import { Tickets, Teams, Sessions, ClockEvents, OzwellPrompts } from '../collections.js';
-=======
 import { ServiceConfiguration } from 'meteor/service-configuration';
 import { Tickets, Teams, Sessions, ClockEvents } from '../collections.js';
->>>>>>> c63d602c
+import { Tickets, Teams, Sessions, ClockEvents, OzwellPrompts } from '../collections.js';
 // Import authentication methods
 import { authMethods } from './methods/auth.js';
 // Import team methods
@@ -13,27 +10,24 @@
 // Import ticket and clock event methods
 import { ticketMethods } from './methods/tickets.js';
 import { clockEventMethods } from './methods/clockEvents.js';
-<<<<<<< HEAD
+// Import calendar methods
+import './methods/calendar.js';
+
+// Load environment variables from .env file
+import dotenv from 'dotenv';
+dotenv.config({ path: '.env' });
+
 // Import Ozwell methods
 import { ozwellMethods } from './methods/ozwell.js';
 import { ozwellPromptMethods } from './methods/ozwellPrompts.js';
 import { referenceAssistantMethods } from './methods/referenceAssistant.js';
 // Import MCP API endpoints
 import './api/mcp-api.js';
-=======
-// Import calendar methods
-import './methods/calendar.js';
-
-// Load environment variables from .env file
-import dotenv from 'dotenv';
-dotenv.config({ path: '.env' });
-
->>>>>>> c63d602c
 Meteor.startup(async () => {
   // Configure Google OAuth from environment variables
   const googleClientId = process.env.GOOGLE_CLIENT_ID;
   const googleClientSecret = process.env.GOOGLE_CLIENT_SECRET;
-  
+
   if (googleClientId && googleClientSecret) {
     await ServiceConfiguration.configurations.upsertAsync(
       { service: 'google' },
@@ -54,7 +48,7 @@
   // Configure GitHub OAuth from environment variables
   const githubClientId = process.env.HUB_CLIENT_ID;
   const githubClientSecret = process.env.HUB_CLIENT_SECRET;
-  
+
   if (githubClientId && githubClientSecret) {
     await ServiceConfiguration.configurations.upsertAsync(
       { service: 'github' },
@@ -83,7 +77,7 @@
         // of how bad actors could play.
         return Accounts.findUserByEmail(serviceData.email);
       }
-      
+
       if (serviceName === "github") {
         // For GitHub, we can use the email from the service data
         // GitHub provides email in serviceData.email
@@ -237,9 +231,9 @@
 Meteor.publish('teamMembers', async function (teamIds) {
   // Filter out null/undefined values before validation
   const validTeamIds = teamIds.filter(id => id !== null && id !== undefined && typeof id === 'string');
-  
+
   check(validTeamIds, [String]);
-  
+
   if (!this.userId) return this.ready();
 
   // Allow if user is a member, leader, or admin of the requested teams
@@ -261,9 +255,9 @@
 Meteor.publish('teamTickets', function (teamIds) {
   // Filter out null/undefined values before validation
   const validTeamIds = teamIds.filter(id => id !== null && id !== undefined && typeof id === 'string');
-  
+
   check(validTeamIds, [String]);
-  
+
   // Publish all tickets for these teams (not just created by current user)
   return Tickets.find({ teamId: { $in: validTeamIds } });
 });
@@ -277,9 +271,9 @@
 Meteor.publish('clockEventsForTeams', async function (teamIds) {
   // Filter out null/undefined values before validation
   const validTeamIds = teamIds.filter(id => id !== null && id !== undefined && typeof id === 'string');
-  
+
   check(validTeamIds, [String]);
-  
+
   if (!this.userId) return this.ready();
 
   // Publish clock events for teams the user leads OR admins
@@ -300,8 +294,8 @@
   if (!this.userId) return this.ready();
 
   // Check if user is admin/leader of the team
-  const team = await Teams.findOneAsync({ 
-    _id: teamId, 
+  const team = await Teams.findOneAsync({
+    _id: teamId,
     $or: [
       { leader: this.userId },
       { admins: this.userId }
@@ -317,16 +311,16 @@
 Meteor.publish('usersByIds', async function (userIds) {
   // Filter out null/undefined values before validation
   const validUserIds = userIds.filter(id => id !== null && id !== undefined && typeof id === 'string');
-  
+
   if (validUserIds.length === 0) {
     return this.ready();
   }
-  
+
   check(validUserIds, [String]);
-  
+
   // Only publish users that are in teams the current user is a member, leader, or admin of
   const userTeams = await Teams.find({ $or: [{ members: this.userId }, { leader: this.userId }, { admins: this.userId }] }).fetchAsync();
-  
+
   // Filter out null/undefined values and flatten the arrays safely
   const allowedUserIds = Array.from(new Set(
     userTeams.flatMap(team => {
@@ -336,22 +330,22 @@
       return [...members, ...admins, leader].filter(id => id !== null && id !== undefined);
     })
   ));
-  
+
   const filteredUserIds = validUserIds.filter(id => allowedUserIds.includes(id));
-  
+
   if (filteredUserIds.length === 0) {
     return this.ready();
   }
-  
-  return Meteor.users.find({ _id: { $in: filteredUserIds } }, { 
-    fields: { 
-      'emails.address': 1, 
-      'services.google.email': 1, 
+
+  return Meteor.users.find({ _id: { $in: filteredUserIds } }, {
+    fields: {
+      'emails.address': 1,
+      'services.google.email': 1,
       'services.google.name': 1,
       'services.github.username': 1,
       'profile': 1,
       'username': 1
-    } 
+    }
   });
 });
 
